//
//  Storage.swift
//  WWDC
//
//  Created by Guilherme Rambo on 17/03/17.
//  Copyright © 2017 Guilherme Rambo. All rights reserved.
//

import Foundation
import RealmSwift
import RxSwift
import RxRealm
import RxCocoa
import os.log

public final class Storage {

    public let realmConfig: Realm.Configuration
    public let realm: Realm

    let disposeBag = DisposeBag()
    private static let log = OSLog(subsystem: "ConfCore", category: "Storage")
    private let log = Storage.log

    public init(_ configuration: Realm.Configuration) throws {
        var config = configuration

        config.shouldCompactOnLaunch = { totalBytes, usedBytes in
            guard Self.isCompactOnLaunchEnabled else {
                os_log("Database compression disabled by flag", log: Self.log, type: .default)
                return false
            }

            let oneHundredMB = 100 * 1024 * 1024

            if (totalBytes > oneHundredMB) && (Double(usedBytes) / Double(totalBytes)) < 0.8 {
                os_log("Database will be compacted. Total bytes: %d, used bytes: %d", log: Self.log, type: .default, totalBytes, usedBytes)
                return true
            } else {
                return false
            }
        }
        config.migrationBlock = Storage.migrate(migration:oldVersion:)

        realmConfig = config

        realm = try Realm(configuration: config)

        DistributedNotificationCenter.default().rx.notification(.TranscriptIndexingDidStart).subscribe(onNext: { [unowned self] _ in
            os_log("Locking Realm auto-updates until transcript indexing is finished", log: self.log, type: .info)

            self.realm.autorefresh = false
        }).disposed(by: disposeBag)

        DistributedNotificationCenter.default().rx.notification(.TranscriptIndexingDidStop).subscribe(onNext: { [unowned self] _ in
            os_log("Realm auto-updates unlocked", log: self.log, type: .info)

            self.realm.autorefresh = true
        }).disposed(by: disposeBag)

        deleteOldEventsIfNeeded()
    }

<<<<<<< HEAD
    public func makeRealm() throws -> Realm {
=======
    private static var isCompactOnLaunchEnabled: Bool { !UserDefaults.standard.bool(forKey: "WWDCDisableDatabaseCompression") }

    private func makeRealm() throws -> Realm {
>>>>>>> 9d96a8c2
        return try Realm(configuration: realmConfig)
    }

    private lazy var dispatchQueue = DispatchQueue(label: "WWDC Storage", qos: .background)

    public lazy var storageQueue: OperationQueue = {
        let q = OperationQueue()

        q.name = "WWDC Storage"
        q.maxConcurrentOperationCount = 1
        q.underlyingQueue = dispatchQueue

        return q
    }()

    private func deleteOldEventsIfNeeded() {
        guard let wwdc2012 = realm.objects(Event.self).filter("identifier == %@", "wwdc2012").first else { return }

        do {
            try realm.write {
                realm.delete(wwdc2012.sessions)
                realm.delete(wwdc2012)
            }
        } catch {
            os_log("Error deleting old events: %{public}@",
                   log: log,
                   type: .error,
                   String(describing: error))
        }
    }

    internal static func migrate(migration: Migration, oldVersion: UInt64) {
        let migrator = StorageMigrator(migration: migration, oldVersion: oldVersion)

        migrator.perform()
    }

    func store(contentResult: Result<ContentsResponse, APIError>, completion: @escaping (Error?) -> Void) {
        let contentsResponse: ContentsResponse
        do {
            contentsResponse = try contentResult.get()
        } catch {
            os_log("Error downloading contents:\n%{public}@",
                   log: log,
                   type: .error,
                   String(describing: error))
            completion(error)
            return
        }

        performSerializedBackgroundWrite(writeBlock: { backgroundRealm in
            contentsResponse.sessions.forEach { newSession in
                // Replace any "unknown" resources with their full data
                newSession.related.filter({$0.type == RelatedResourceType.unknown.rawValue}).forEach { unknownResource in
                    if let fullResource = contentsResponse.resources.filter({$0.identifier == unknownResource.identifier}).first {
                        newSession.related.replace(index: newSession.related.index(of: unknownResource)!, object: fullResource)
                    }
                }

                // Merge existing session data, preserving user-defined data
                if let existingSession = backgroundRealm.object(ofType: Session.self, forPrimaryKey: newSession.identifier) {
                    existingSession.merge(with: newSession, in: backgroundRealm)
                } else {
                    backgroundRealm.add(newSession, update: .all)
                }
            }

            // Merge existing instance data, preserving user-defined data
            contentsResponse.instances.forEach { newInstance in
                if let existingInstance = backgroundRealm.object(ofType: SessionInstance.self, forPrimaryKey: newInstance.identifier) {
                    existingInstance.merge(with: newInstance, in: backgroundRealm)
                } else {
                    // This handles the case where an existing session (which might have user data associated with it) is added to an instance,
                    // it shouldn't happen in the wild but since we goofed up the year/identifier thing and caused an empty schedule view in 2018,
                    // we have to make sure we handle this edge case
                    if let newSession = newInstance.session, let existingSession = backgroundRealm.object(ofType: Session.self, forPrimaryKey: newSession.identifier) {
                        existingSession.merge(with: newSession, in: backgroundRealm)
                        newInstance.session = existingSession
                    }

                    backgroundRealm.add(newInstance, update: .all)
                }
            }

            // Save everything
            backgroundRealm.add(contentsResponse.rooms, update: .all)
            backgroundRealm.add(contentsResponse.tracks, update: .all)
            backgroundRealm.add(contentsResponse.events, update: .all)

            // add instances to rooms
            backgroundRealm.objects(Room.self).forEach { room in
                let instances = backgroundRealm.objects(SessionInstance.self).filter("roomIdentifier == %@", room.identifier)

                instances.forEach({ $0.roomName = room.name })

                room.instances.removeAll()
                room.instances.append(objectsIn: instances)
            }

            // add instances and sessions to events
            backgroundRealm.objects(Event.self).forEach { event in
                let instances = backgroundRealm.objects(SessionInstance.self).filter("eventIdentifier == %@", event.identifier)
                let sessions = backgroundRealm.objects(Session.self).filter("eventIdentifier == %@", event.identifier)

                event.sessionInstances.removeAll()
                event.sessionInstances.append(objectsIn: instances)

                event.sessions.removeAll()
                event.sessions.append(objectsIn: sessions)
            }

            // add instances and sessions to tracks
            backgroundRealm.objects(Track.self).forEach { track in
                let instances = backgroundRealm.objects(SessionInstance.self).filter("trackIdentifier == %@", track.identifier)
                let sessions = backgroundRealm.objects(Session.self).filter("trackIdentifier == %@", track.identifier)

                track.instances.removeAll()
                track.instances.append(objectsIn: instances)

                track.sessions.removeAll()
                track.sessions.append(objectsIn: sessions)

                sessions.forEach({ $0.trackName = track.name })
                instances.forEach { instance in
                    instance.trackName = track.name
                    instance.session?.trackName = track.name
                }
            }

            // add live video assets to sessions
            backgroundRealm.objects(SessionAsset.self).filter("rawAssetType == %@", SessionAssetType.liveStreamVideo.rawValue).forEach { liveAsset in
                if let session = backgroundRealm.objects(Session.self).filter("ANY event.year == %d AND number == %@", liveAsset.year, liveAsset.sessionId).first {
                    if !session.assets.contains(liveAsset) {
                        session.assets.append(liveAsset)
                    }
                }
            }

            // Associate session resources with Session objects in database
            backgroundRealm.objects(RelatedResource.self).filter("type == %@", RelatedResourceType.session.rawValue).forEach { resource in
                if let session = backgroundRealm.object(ofType: Session.self, forPrimaryKey: resource.identifier) {
                    resource.session = session
                } else {
                    os_log("Expected session to match related activity identifier: %{public}@", log: self.log, type: .info, String(describing: resource.identifier))
                }
            }

            // Create schedule view
            backgroundRealm.delete(backgroundRealm.objects(ScheduleSection.self))

            let instances = backgroundRealm.objects(SessionInstance.self).sorted(by: SessionInstance.standardSort)

            var previousStartTime: Date?
            for instance in instances {
                guard instance.startTime != previousStartTime else { continue }

                autoreleasepool {
                    let instancesForSection = instances.filter({ $0.startTime == instance.startTime })

                    let section = ScheduleSection()

                    section.representedDate = instance.startTime
                    section.eventIdentifier = instance.eventIdentifier
                    section.instances.removeAll()
                    section.instances.append(objectsIn: instancesForSection)
                    section.identifier = ScheduleSection.identifierFormatter.string(from: instance.startTime)

                    backgroundRealm.add(section, update: .all)

                    previousStartTime = instance.startTime
                }
            }
        }, disableAutorefresh: true, completionBlock: completion)
    }

    internal func store(liveVideosResult: Result<[SessionAsset], APIError>) {
        let assets: [SessionAsset]
        do {
            assets = try liveVideosResult.get()
        } catch {
            os_log("Error downloading live videos:\n%{public}@",
                   log: log,
                   type: .error,
                   String(describing: error))
            return
        }

        performSerializedBackgroundWrite(writeBlock: { [weak self] backgroundRealm in
            guard let self = self else { return }

            assets.forEach { asset in
                asset.identifier = asset.generateIdentifier()

                os_log("Registering live asset with year %{public}d and session number %{public}@",
                       log: self.log,
                       type: .info,
                       asset.year,
                       asset.sessionId)

                backgroundRealm.add(asset, update: .all)

                if let session = backgroundRealm.objects(Session.self).filter("identifier == %@", asset.sessionId).first {
                    if !session.assets.contains(asset) {
                        session.assets.append(asset)
                    }
                }
            }
        })
    }

    internal func store(featuredSectionsResult: Result<[FeaturedSection], APIError>, completion: @escaping (Error?) -> Void) {
        let sections: [FeaturedSection]
        do {
            sections = try featuredSectionsResult.get()
        } catch {
            os_log("Error downloading featured sections:\n%{public}@",
                   log: log,
                   type: .error,
                   String(describing: error))
            completion(error)
            return
        }

        performSerializedBackgroundWrite(writeBlock: { backgroundRealm in
            let existingSections = backgroundRealm.objects(FeaturedSection.self)
            for section in existingSections {
                section.content.forEach { backgroundRealm.delete($0) }
                section.author.map { backgroundRealm.delete($0) }
                backgroundRealm.delete(section)
            }

            backgroundRealm.add(sections, update: .all)

            // Associate contents with sessions
            sections.forEach { section in
                section.content.forEach { content in
                    content.session = backgroundRealm.object(ofType: Session.self, forPrimaryKey: content.sessionId)
                }
            }
        }, disableAutorefresh: true, completionBlock: completion)
    }

    /// Performs a write transaction in the background
    ///
    /// - Parameters:
    ///   - writeBlock: The block that will modify the database in the background (autoreleasepool is created automatically)
    ///   - disableAutorefresh: Whether to disable autorefresh on the main Realm instance while the write is in progress
    ///   - createTransaction: Whether the method should create its own write transaction or use the one already in place
    ///   - notificationTokensToSkip: An array of `NotificationToken` that should not be notified when the write is committed
    ///   - completionBlock: A block to be called when the operation is completed (called on the main queue)
    internal func performSerializedBackgroundWrite(writeBlock: @escaping (Realm) throws -> Void,
                                                   disableAutorefresh: Bool = false,
                                                   createTransaction: Bool = true,
                                                   notificationTokensToSkip: [NotificationToken] = [],
                                                   completionBlock: ((Error?) -> Void)? = nil) {
        if disableAutorefresh { realm.autorefresh = false }

        DispatchQueue.global(qos: .userInitiated).async {
            var storageError: Error?

            self.storageQueue.addOperation { [unowned self] in
                autoreleasepool {
                    do {
                        let backgroundRealm = try self.makeRealm()

                        if createTransaction { backgroundRealm.beginWrite() }

                        try writeBlock(backgroundRealm)

                        if createTransaction {
                            try backgroundRealm.commitWrite(withoutNotifying: notificationTokensToSkip)
                        } else {
                            assert(notificationTokensToSkip.count == 0, "It doesn't make sense to use createTransaction=false when you need to skip notification tokens")
                        }

                        backgroundRealm.invalidate()
                    } catch {
                        storageError = error
                    }
                }
            }

            self.storageQueue.waitUntilAllOperationsAreFinished()

            DispatchQueue.main.async {
                if disableAutorefresh {
                    self.realm.autorefresh = true
                    self.realm.refresh()
                }

                completionBlock?(storageError)
            }
        }
    }

    public func backgroundUpdate(with block: @escaping (Realm) throws -> Void) {
        performSerializedBackgroundWrite(writeBlock: { backgroundRealm in
            try block(backgroundRealm)
        })
    }

    /// Gives you an opportunity to update `object` on a background queue
    ///
    /// - Parameters:
    ///   - object: The object you want to manipulate in the background
    ///   - writeBlock: A block that modifies your object
    ///
    /// - Attention:
    ///   Since this method must pass your object between threads,
    ///   it is not guaranteed that your writeBlock will be called.
    ///   Your write block is not called if the method fails to transfer your object between threads.
    public func modify<T>(_ object: T, with writeBlock: @escaping (T) -> Void) where T: ThreadConfined {
        let safeObject = ThreadSafeReference(to: object)

        performSerializedBackgroundWrite(writeBlock: { backgroundRealm in
            guard let resolvedObject = backgroundRealm.resolve(safeObject) else { return }

            try backgroundRealm.write {
                writeBlock(resolvedObject)
            }
        }, createTransaction: false)
    }

    /// Gives you an opportunity to update `objects` on a background queue
    ///
    /// - Parameters:
    ///   - objects: An array of objects you want to manipulate in the background
    ///   - writeBlock: A block that modifies your objects
    ///
    /// - Attention:
    ///   Since this method must pass your objects between threads,
    ///   it is not guaranteed that your writeBlock will be called.
    ///   Your write block is not called if any of the objects can't be transfered between threads.
    public func modify<T>(_ objects: [T], with writeBlock: @escaping ([T]) -> Void) where T: ThreadConfined {
        let safeObjects = objects.map { ThreadSafeReference(to: $0) }

        performSerializedBackgroundWrite(writeBlock: { [weak self] backgroundRealm in
            guard let self = self else { return }

            let resolvedObjects = safeObjects.compactMap { backgroundRealm.resolve($0) }

            guard resolvedObjects.count == safeObjects.count else {
                os_log("A background database modification failed because some objects couldn't be resolved'", log: self.log, type: .fault)
                return
            }

            try backgroundRealm.write {
                writeBlock(resolvedObjects)
            }
        }, createTransaction: false)
    }

    public lazy var events: Observable<Results<Event>> = {
        let eventsSortedByDateDescending = self.realm.objects(Event.self).sorted(byKeyPath: "startDate", ascending: false)

        return Observable.collection(from: eventsSortedByDateDescending)
    }()

    public lazy var sessionsObservable: Observable<Results<Session>> = {
        return Observable.collection(from: self.realm.objects(Session.self))
    }()

    public var sessions: Results<Session> {
        return realm.objects(Session.self).filter("assets.@count > 0")
    }

    public func session(with identifier: String) -> Session? {
        return realm.object(ofType: Session.self, forPrimaryKey: identifier)
    }

    public func createFavorite(for session: Session) {
        modify(session) { bgSession in
            bgSession.favorites.append(Favorite())
        }
    }

    public var isEmpty: Bool {
        return realm.objects(Event.self).isEmpty
    }

    public func removeFavorite(for session: Session) {
        guard let favorite = session.favorites.first else { return }

        modify(favorite) { bgFavorite in
            bgFavorite.isDeleted = true
        }
    }

    public lazy var eventsObservable: Observable<Results<Event>> = {
        let events = realm.objects(Event.self).sorted(byKeyPath: "startDate", ascending: false)

        return Observable.collection(from: events)
    }()

    public lazy var focusesObservable: Observable<Results<Focus>> = {
        let focuses = realm.objects(Focus.self).sorted(byKeyPath: "name")

        return Observable.collection(from: focuses)
    }()

    public lazy var tracksObservable: Observable<Results<Track>> = {
        let tracks = self.realm.objects(Track.self).sorted(byKeyPath: "order")

        return Observable.collection(from: tracks)
    }()

    public lazy var featuredSectionsObservable: Observable<Results<FeaturedSection>> = {
        let predicate = NSPredicate(format: "isPublished = true AND content.@count > 0")
        let sections = self.realm.objects(FeaturedSection.self).filter(predicate)

        return Observable.collection(from: sections)
    }()

    public lazy var scheduleObservable: Observable<Results<ScheduleSection>> = {
        let currentEvents = self.realm.objects(Event.self).filter("isCurrent == true")

        return Observable.collection(from: currentEvents).map({ $0.first?.identifier }).flatMap { (identifier: String?) -> Observable<Results<ScheduleSection>> in
            let sections = self.realm.objects(ScheduleSection.self).filter("eventIdentifier == %@", identifier ?? "").sorted(byKeyPath: "representedDate")

            return Observable.collection(from: sections)
        }
    }()

    public func asset(with remoteURL: URL) -> SessionAsset? {
        return realm.objects(SessionAsset.self).filter("remoteURL == %@", remoteURL.absoluteString).first
    }

    public func bookmark(with identifier: String, in inputRealm: Realm? = nil) -> Bookmark? {
        let effectiveRealm = inputRealm ?? realm

        return effectiveRealm.object(ofType: Bookmark.self, forPrimaryKey: identifier)
    }

    public func deleteBookmark(with identifier: String) {
        guard let bookmark = bookmark(with: identifier) else {
            os_log("DELETE ERROR: Bookmark not found with identifier %{public}@", log: log, type: .error, identifier)
            return
        }

        modify(bookmark) { bgBookmark in
            bgBookmark.realm?.delete(bgBookmark)
        }
    }

    public func softDeleteBookmark(with identifier: String) {
        guard let bookmark = bookmark(with: identifier) else {
            os_log("SOFT DELETE ERROR: Bookmark not found with identifier %{public}@", log: log, type: .error, identifier)
            return
        }

        modify(bookmark) { bgBookmark in
            bgBookmark.isDeleted = true
            bgBookmark.deletedAt = Date()
        }
    }

    public func moveBookmark(with identifier: String, to timecode: Double) {
        guard let bookmark = bookmark(with: identifier) else {
            os_log("MOVE ERROR: Bookmark not found with identifier %{public}@", log: log, type: .error, identifier)
            return
        }

        modify(bookmark) { bgBookmark in
            bgBookmark.timecode = timecode
        }
    }

    public func updateDownloadedFlag(_ isDownloaded: Bool, forAssetsAtPaths filePaths: [String]) {
        DispatchQueue.main.async {
            let assets = filePaths.compactMap { self.realm.objects(SessionAsset.self).filter("relativeLocalURL == %@", $0).first }

            self.modify(assets) { bgAssets in
                bgAssets.forEach { bgAsset in
                    bgAsset.session.first?.isDownloaded = isDownloaded
                }
            }
        }
    }

    public var allEvents: [Event] {
        return realm.objects(Event.self).sorted(byKeyPath: "startDate", ascending: false).toArray()
    }

    public var allFocuses: [Focus] {
        return realm.objects(Focus.self).sorted(byKeyPath: "name").toArray()
    }

    public var allTracks: [Track] {
        return realm.objects(Track.self).sorted(byKeyPath: "order").toArray()
    }

}<|MERGE_RESOLUTION|>--- conflicted
+++ resolved
@@ -61,13 +61,9 @@
         deleteOldEventsIfNeeded()
     }
 
-<<<<<<< HEAD
+    private static var isCompactOnLaunchEnabled: Bool { !UserDefaults.standard.bool(forKey: "WWDCDisableDatabaseCompression") }
+
     public func makeRealm() throws -> Realm {
-=======
-    private static var isCompactOnLaunchEnabled: Bool { !UserDefaults.standard.bool(forKey: "WWDCDisableDatabaseCompression") }
-
-    private func makeRealm() throws -> Realm {
->>>>>>> 9d96a8c2
         return try Realm(configuration: realmConfig)
     }
 
