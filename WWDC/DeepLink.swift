//
//  DeepLink.swift
//  WWDC
//
//  Created by Guilherme Rambo on 19/05/17.
//  Copyright © 2017 Guilherme Rambo. All rights reserved.
//

import Foundation

struct DeepLink {

    struct Constants {
<<<<<<< HEAD
        static let host = "developer.apple.com"
=======
        static let nativeHost = "wwdc.io"
        static let hosts = ["developer.apple.com", Constants.nativeHost]
>>>>>>> c70fe4ae
    }

    let year: Int
    let eventIdentifier: String
    let sessionNumber: Int

    let isForCurrentYear: Bool

    var sessionIdentifier: String {
        return "\(year)-\(sessionNumber)"
    }

    init?(url: URL) {
<<<<<<< HEAD
        guard url.host == Constants.host else { return nil }
=======
        guard let host = url.host else { return nil }
        guard Constants.hosts.contains(host) else { return nil }
>>>>>>> c70fe4ae

        let components = url.pathComponents

        guard components.count >= 3 else { return nil }

        let yearParameter = components[components.count - 2]
        let sessionIdentifierParameter = components[components.count - 1]

        guard let sessionNumber = Int(sessionIdentifierParameter) else { return nil }

        let year: String
        let fullYear: String

        if yearParameter.count > 6 {
            year = String(yearParameter.suffix(4))
            fullYear = year
        } else {
            year = String(yearParameter.suffix(2))
            // this will only work for the next 983 years ¯\_(ツ)_/¯
            fullYear = "20\(year)"
        }

        guard let yearNumber = Int(fullYear) else { return nil }
        let currentYear = "\(Calendar.current.component(.year, from: today()))"
        let currentYearDigits = String(currentYear[currentYear.index(currentYear.startIndex, offsetBy: 2)...])

        self.year = yearNumber
        eventIdentifier = "wwdc\(year)"
        self.sessionNumber = sessionNumber
        isForCurrentYear = (year == currentYearDigits)
    }

}

extension URL {
    var replacingAppleDeveloperHostWithNativeHost: URL {
        guard var components = URLComponents(url: self, resolvingAgainstBaseURL: false) else { return self }
        components.host = DeepLink.Constants.nativeHost
        components.path = "/share" + components.path
        return components.url ?? self
    }
}<|MERGE_RESOLUTION|>--- conflicted
+++ resolved
@@ -11,12 +11,9 @@
 struct DeepLink {
 
     struct Constants {
-<<<<<<< HEAD
-        static let host = "developer.apple.com"
-=======
+        static let appleHost = "developer.apple.com"
         static let nativeHost = "wwdc.io"
-        static let hosts = ["developer.apple.com", Constants.nativeHost]
->>>>>>> c70fe4ae
+        static let hosts = [Self.appleHost, Self.nativeHost]
     }
 
     let year: Int
@@ -30,12 +27,8 @@
     }
 
     init?(url: URL) {
-<<<<<<< HEAD
-        guard url.host == Constants.host else { return nil }
-=======
         guard let host = url.host else { return nil }
         guard Constants.hosts.contains(host) else { return nil }
->>>>>>> c70fe4ae
 
         let components = url.pathComponents
 
